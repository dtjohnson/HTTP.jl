# Based on src/http/ngx_http_parse.c from NGINX copyright Igor Sysoev
#
# Additional changes are licensed under the same terms as NGINX and
# copyright Joyent, Inc. and other Node contributors. All rights reserved.
#
# Permission is hereby granted, free of charge, to any person obtaining a copy
# of this software and associated documentation files (the "Software"), to
# deal in the Software without restriction, including without limitation the
# rights to use, copy, modify, merge, publish, distribute, sublicense, and/or
# sell copies of the Software, and to permit persons to whom the Software is
# furnished to do so, subject to the following conditions:
#
# The above copyright notice and this permission notice shall be included in
# all copies or substantial portions of the Software.
#
# THE SOFTWARE IS PROVIDED "AS IS", WITHOUT WARRANTY OF ANY KIND, EXPRESS OR
# IMPLIED, INCLUDING BUT NOT LIMITED TO THE WARRANTIES OF MERCHANTABILITY,
# FITNESS FOR A PARTICULAR PURPOSE AND NONINFRINGEMENT. IN NO EVENT SHALL THE
# AUTHORS OR COPYRIGHT HOLDERS BE LIABLE FOR ANY CLAIM, DAMAGES OR OTHER
# LIABILITY, WHETHER IN AN ACTION OF CONTRACT, TORT OR OTHERWISE, ARISING
# FROM, OUT OF OR IN CONNECTION WITH THE SOFTWARE OR THE USE OR OTHER DEALINGS
# IN THE SOFTWARE.
#

const start_state = s_start_req_or_res
const strict = false

mutable struct Parser
    state::UInt8
    header_state::UInt8
    index::UInt8
    flags::UInt8
    content_length::UInt64
    fieldbuffer::IOBuffer
    valuebuffer::IOBuffer
    method::HTTP.Method
    major::Int16
    minor::Int16
    url::HTTP.URI
    status::Int32
    headers::Vector{Pair{String,String}}
    body::Ref{FIFOBuffer}
end

Parser() = Parser(start_state, 0x00, 0, 0, 0, IOBuffer(), IOBuffer(), Method(0), 0, 0, HTTP.URI(), 0, Pair{String,String}[], Ref{FIFOBuffer}())

const DEFAULT_PARSER = Parser()

function reset!(p::Parser)
    p.state = start_state
    p.header_state = 0x00
    p.index = 0x00
    p.flags = 0x00
    p.content_length = 0x0000000000000000
    truncate(p.fieldbuffer, 0)
    truncate(p.valuebuffer, 0)
    p.method = Method(0)
    p.major = 0
    p.minor = 0
    p.url = HTTP.URI()
    p.status = 0
    empty!(p.headers)
    p.body = Ref{FIFOBuffer}()
    return
end

isrequest(p::Parser) = p.status == 0

# should we just make a copy of the byte vector for URI here?
function onurl(p::Parser)
    @debug(PARSING_DEBUG, "onurl")
    @debug(PARSING_DEBUG, String(p.valuebuffer))
    @debug(PARSING_DEBUG, p.method)
    url = take!(p.valuebuffer)
    uri = URIs.http_parser_parse_url(url, 1, length(url), p.method == CONNECT)
    @debug(PARSING_DEBUG, uri)
    p.url = uri
    return
end

function onheadervalue(p)
    @debug(PARSING_DEBUG, "onheadervalue")
    v = String(take!(p.fieldbuffer)) => String(take!(p.valuebuffer))
    @debug(PARSING_DEBUG, v)
    push!(p.headers, v)
    return
end

function onbody(p, maintask, bytes, i, j)
    @debug(PARSING_DEBUG, "onbody")
    #@debug(PARSING_DEBUG, String(p.body[]))
    @debug(PARSING_DEBUG, String(bytes[i:j]))
    len = j - i + 1
    #TODO: avoid copying the bytes here? can we somehow write the bytes to a FIFOBuffer more efficiently?
<<<<<<< HEAD
    body = p.body[]
    nb = write(body, bytes, i, j)
    if nb < len # didn't write all available bytes
        if current_task() == maintask
            # main request function hasn't returned yet, so not safe to wait
            body.max += len - nb
            write(body, bytes, i + nb, j)
        else
            while nb < len
                nb += write(body, bytes, i + nb, j)
=======
    nb = write(r.body, bytes[i:j])
    if nb < len # didn't write all available bytes
        if current_task() == maintask
            # main request function hasn't returned yet, so not safe to wait
            r.body.max += len - nb
            write(r.body, bytes[i + nb:j])
        else
            while nb < len
                nb += write(r.body, bytes[i + nb:j])
>>>>>>> d5725544
            end
        end
    end
    @debug(PARSING_DEBUG, String(body))
    return
end

"""
    HTTP.parse([HTTP.Request, HTTP.Response], str; kwargs...)

Parse a `HTTP.Request` or `HTTP.Response` from a string. `str` must contain at least one
full request or response (but may include more than one). Supported keyword arguments include:

  * `extra`: a `Ref{String}` that will be used to store any extra bytes beyond a full request or response
"""
function parse(T::Type{<:Union{Request, Response}}, str;
                extra::Ref{String}=Ref{String}(),
                maintask::Task=current_task())
    r = T(body=FIFOBuffer())
    reset!(DEFAULT_PARSER)
    err, headerscomplete, messagecomplete, upgrade = parse!(r, DEFAULT_PARSER, Vector{UInt8}(str);
        maintask=maintask)
    if T == Request
        r.uri = DEFAULT_PARSER.url
        r.method = DEFAULT_PARSER.method
    else
        r.status = DEFAULT_PARSER.status
    end
    r.major = DEFAULT_PARSER.major
    r.minor = DEFAULT_PARSER.minor
    err != HPE_OK && throw(ParsingError("error parsing $T: $(ParsingErrorCodeMap[err])"))
    !headerscomplete && throw(ParsingError("error parsing $T: headers incomplete"))
    if upgrade != nothing
        extra[] = upgrade
    end
    close(r.body)
    return r
end

function parse!(r::Union{Request, Response}, parser, bytes, len=length(bytes);
        method::Method=GET,
        maintask::Task=current_task())::Tuple{ParsingErrorCode, Bool, Bool, Union{Void,String}}

    parser.body[] = r.body
    err, headerscomplete, messagecomplete, upgrade = parse!(parser, bytes, len, method, maintask)

    if headerscomplete && isempty(r.headers)
        for (k, v) in parser.headers
            if k == ""
                r.headers[end] = r.headers[end][1] => string(r.headers[end][2],  v)
#FIXME move this to Headers->Dict conversino function...
            elseif k != "Set-Cookie" && length(r.headers) > 0 && k == r.headers[end].first
                r.headers[end] = r.headers[end][1] => string(r.headers[end][2], ", ", v)
            else
                push!(r.headers, k => v)
            end
        end
    end

    return err, headerscomplete, messagecomplete, upgrade
end

macro errorif(cond, err)
    return esc(quote
        $cond && @err($err)
    end)
end

macro err(e)
    return esc(quote
        errno = $e
        @goto error
    end)
end

macro strictcheck(cond)
    return esc(:(strict && @errorif($cond, HPE_STRICT)))
end

function parse!(parser::Parser, bytes::Vector{UInt8}, len::Int64, method::Method, maintask::Task)::Tuple{ParsingErrorCode, Bool, Bool, Union{Void,String}}
    @debug(PARSING_DEBUG, "parse!")
    p_state = parser.state
    errno = HPE_UNKNOWN
    upgrade = headersdone = false
    @debug(PARSING_DEBUG, len)
    @debug(PARSING_DEBUG, ParsingStateCode(p_state))
    if len == 0
        if p_state == s_body_identity_eof
            return HPE_OK, true, true, nothing
        elseif @anyeq(p_state, s_dead, s_start_req_or_res, s_start_res, s_start_req)
            return HPE_OK, false, false, nothing
        else
            return HPE_INVALID_EOF_STATE, false, false, nothing
        end
    end

    p = 0
    while p < len
        @debug(PARSING_DEBUG, "top of while($p < $len)")
        @debug(PARSING_DEBUG, ParsingStateCode(p_state))
        p += 1
        @inbounds ch = Char(bytes[p])
        @debug(PARSING_DEBUG, Base.escape_string(string(ch)))

        if p_state == s_dead
            #= this state is used after a 'Connection: close' message
             # the parser will error out if it reads another message
            =#
            @errorif(ch != CR && ch != LF, HPE_CLOSED_CONNECTION)

        elseif p_state == s_start_req_or_res
            (ch == CR || ch == LF) && continue
            parser.flags = 0
            parser.content_length = ULLONG_MAX

            if ch == 'H'
                p_state = s_res_or_resp_H
            else
                p_state = s_start_req
                p -= 1
            end

        elseif p_state == s_res_or_resp_H
            if ch == 'T'
                p_state = s_res_HT
            else
                @errorif(ch != 'E', HPE_INVALID_CONSTANT)
                parser.method = HEAD
                parser.index = 3
                p_state = s_req_method
            end

        elseif p_state == s_start_res
            parser.flags = 0
            parser.content_length = ULLONG_MAX
            if ch == 'H'
                p_state = s_res_H
            elseif ch == CR || ch == LF
            else
                @err HPE_INVALID_CONSTANT
            end

        elseif p_state == s_res_H
            @strictcheck(ch != 'T')
            p_state = s_res_HT

        elseif p_state == s_res_HT
            @strictcheck(ch != 'T')
            p_state = s_res_HTT

        elseif p_state == s_res_HTT
            @strictcheck(ch != 'P')
            p_state = s_res_HTTP

        elseif p_state == s_res_HTTP
            @strictcheck(ch != '/')
            p_state = s_res_first_http_major

        elseif p_state == s_res_first_http_major
            @errorif(!isnum(ch), HPE_INVALID_VERSION)
            parser.major = Int16(ch - '0')
            p_state = s_res_http_major

        #= major HTTP version or dot =#
        elseif p_state == s_res_http_major
            if ch == '.'
                p_state = s_res_first_http_minor
                continue
            end
            @errorif(!isnum(ch), HPE_INVALID_VERSION)
            parser.major *= Int16(10)
            parser.major += Int16(ch - '0')
            @errorif(parser.major > 999, HPE_INVALID_VERSION)

        #= first digit of minor HTTP version =#
        elseif p_state == s_res_first_http_minor
            @errorif(!isnum(ch), HPE_INVALID_VERSION)
            parser.minor = Int16(ch - '0')
            p_state = s_res_http_minor

        #= minor HTTP version or end of request line =#
        elseif p_state == s_res_http_minor
            if ch == ' '
                p_state = s_res_first_status_code
                continue
            end
            @errorif(!isnum(ch), HPE_INVALID_VERSION)
            parser.minor *= Int16(10)
            parser.minor += Int16(ch - '0')
            @errorif(parser.minor > 999, HPE_INVALID_VERSION)

        elseif p_state == s_res_first_status_code
            if !isnum(ch)
                ch == ' ' && continue
                @err(HPE_INVALID_STATUS)
            end
            parser.status = Int32(ch - '0')
            p_state = s_res_status_code

        elseif p_state == s_res_status_code
            if !isnum(ch)
                if ch == ' '
                    p_state = s_res_status_start
                elseif ch == CR
                    p_state = s_res_line_almost_done
                elseif ch == LF
                    p_state = s_header_field_start
                else
                    @err(HPE_INVALID_STATUS)
                end
            else
                parser.status *= Int32(10)
                parser.status += Int32(ch - '0')
                @errorif(parser.status > 999, HPE_INVALID_STATUS)
            end

        elseif p_state == s_res_status_start
            if ch == CR
                p_state = s_res_line_almost_done
            elseif ch == LF
                p_state = s_header_field_start
            else
                p_state = s_res_status
                parser.index = 1
            end

        elseif p_state == s_res_status
            if ch == CR
                p_state = s_res_line_almost_done
            elseif ch == LF
                p_state = s_header_field_start
            end

        elseif p_state == s_res_line_almost_done
            @strictcheck(ch != LF)
            p_state = s_header_field_start

        elseif p_state == s_start_req
            (ch == CR || ch == LF) && continue
            parser.flags = 0
            parser.content_length = ULLONG_MAX
            @errorif(!isalpha(ch), HPE_INVALID_METHOD)

            parser.method = Method(0)
            parser.index = 2

            if ch == 'A'
                parser.method = ACL
            elseif ch == 'B'
                parser.method = BIND
            elseif ch == 'C'
                parser.method = CONNECT
            elseif ch == 'D'
                parser.method = DELETE
            elseif ch == 'G'
                parser.method = GET
            elseif ch == 'H'
                parser.method = HEAD
            elseif ch == 'L'
                parser.method = LOCK
            elseif ch == 'M'
                parser.method = MKCOL
            elseif ch == 'N'
                parser.method = NOTIFY
            elseif ch == 'O'
                parser.method = OPTIONS
            elseif ch == 'P'
                parser.method = POST
            elseif ch == 'R'
                parser.method = REPORT
            elseif ch == 'S'
                parser.method = SUBSCRIBE
            elseif ch == 'T'
                parser.method = TRACE
            elseif ch == 'U'
                parser.method = UNLOCK
            else
                @err(HPE_INVALID_METHOD)
            end
            p_state = s_req_method

        elseif p_state == s_req_method
            matcher = string(parser.method)
            @debug(PARSING_DEBUG, matcher)
            @debug(PARSING_DEBUG, parser.index)
            @debug(PARSING_DEBUG, Base.escape_string(string(ch)))
            if ch == ' ' && parser.index == length(matcher) + 1
                p_state = s_req_spaces_before_url
            elseif parser.index > length(matcher)
                @err(HPE_INVALID_METHOD)
            elseif ch == matcher[parser.index]
                @debug(PARSING_DEBUG, "nada")
            elseif isalpha(ch)
                ci = @shifted(parser.method, Int(parser.index) - 1, ch)
                if ci == @shifted(POST, 1, 'U')
                    parser.method = PUT
                elseif ci == @shifted(POST, 1, 'A')
                    parser.method =  PATCH
                elseif ci == @shifted(CONNECT, 1, 'H')
                    parser.method =  CHECKOUT
                elseif ci == @shifted(CONNECT, 2, 'P')
                    parser.method =  COPY
                elseif ci == @shifted(MKCOL, 1, 'O')
                    parser.method =  MOVE
                elseif ci == @shifted(MKCOL, 1, 'E')
                    parser.method =  MERGE
                elseif ci == @shifted(MKCOL, 2, 'A')
                    parser.method =  MKACTIVITY
                elseif ci == @shifted(MKCOL, 3, 'A')
                    parser.method =  MKCALENDAR
                elseif ci == @shifted(SUBSCRIBE, 1, 'E')
                    parser.method =  SEARCH
                elseif ci == @shifted(REPORT, 2, 'B')
                    parser.method =  REBIND
                elseif ci == @shifted(POST, 1, 'R')
                    parser.method =  PROPFIND
                elseif ci == @shifted(PROPFIND, 4, 'P')
                    parser.method =  PROPPATCH
                elseif ci == @shifted(PUT, 2, 'R')
                    parser.method =  PURGE
                elseif ci == @shifted(LOCK, 1, 'I')
                    parser.method =  LINK
                elseif ci == @shifted(UNLOCK, 2, 'S')
                    parser.method =  UNSUBSCRIBE
                elseif ci == @shifted(UNLOCK, 2, 'B')
                    parser.method =  UNBIND
                elseif ci == @shifted(UNLOCK, 3, 'I')
                    parser.method =  UNLINK
                else
                    @err(HPE_INVALID_METHOD)
                end
            elseif ch == '-' && parser.index == 2 && parser.method == MKCOL
                @debug(PARSING_DEBUG, "matched MSEARCH")
                parser.method = MSEARCH
                parser.index -= 1
            else
                @err(HPE_INVALID_METHOD)
            end
            parser.index += 1
            @debug(PARSING_DEBUG, parser.index)

        elseif p_state == s_req_spaces_before_url
            ch == ' ' && continue
            if parser.method == CONNECT
                p_state = s_req_server_start
            else
                p_state = s_req_url_start
            end
            p -= 1

        elseif @anyeq(p_state, s_req_url_start,
                               s_req_server_start,
                               s_req_server,
                               s_req_server_with_at,
                               s_req_path,
                               s_req_query_string_start,
                               s_req_query_string,
                               s_req_fragment_start,
                               s_req_fragment,
                               s_req_schema,
                               s_req_schema_slash,
                               s_req_schema_slash_slash)
            start = p
            while p <= len
                @inbounds ch = Char(bytes[p])
                if ch in (' ', CR, LF)
                    @errorif(@anyeq(p_state, s_req_schema, s_req_schema_slash,
                                             s_req_schema_slash_slash,
                                             s_req_server_start),
                             HPE_INVALID_URL)
                    break
                end
                p_state = URIs.parseurlchar(p_state, ch, strict)
                @errorif(p_state == s_dead, HPE_INVALID_URL)
                p += 1
            end

            write(parser.valuebuffer, view(bytes, start:p-1))

            if ch == ' '
                p_state = s_req_http_start
                onurl(parser)
            elseif ch in (CR, LF)
                parser.major = Int16(0)
                parser.minor = Int16(9)
                p_state = ifelse(ch == CR, s_req_line_almost_done, s_header_field_start)
                onurl(parser)
            end

        elseif p_state == s_req_http_start
            if ch == 'H'
                p_state = s_req_http_H
            elseif ch == ' '
            else
                @err(HPE_INVALID_CONSTANT)
            end

        elseif p_state == s_req_http_H
            @strictcheck(ch != 'T')
            p_state = s_req_http_HT

        elseif p_state == s_req_http_HT
            @strictcheck(ch != 'T')
            p_state = s_req_http_HTT

        elseif p_state == s_req_http_HTT
            @strictcheck(ch != 'P')
            p_state = s_req_http_HTTP

        elseif p_state == s_req_http_HTTP
            @strictcheck(ch != '/')
            p_state = s_req_first_http_major

        #= first digit of major HTTP version =#
        elseif p_state == s_req_first_http_major
            @errorif(ch < '1' || ch > '9', HPE_INVALID_VERSION)
            parser.major = Int16(ch - '0')
            p_state = s_req_http_major

        #= major HTTP version or dot =#
        elseif p_state == s_req_http_major
            if ch == '.'
                p_state = s_req_first_http_minor
            elseif !isnum(ch)
                @err(HPE_INVALID_VERSION)
            else
                parser.major *= Int16(10)
                parser.major += Int16(ch - '0')
                @errorif(parser.major > 999, HPE_INVALID_VERSION)
            end

        #= first digit of minor HTTP version =#
        elseif p_state == s_req_first_http_minor
            @errorif(!isnum(ch), HPE_INVALID_VERSION)
            parser.minor = Int16(ch - '0')
            p_state = s_req_http_minor

        #= minor HTTP version or end of request line =#
        elseif p_state == s_req_http_minor
            if ch == CR
                p_state = s_req_line_almost_done
            elseif ch == LF
                p_state = s_header_field_start
            else
                #= XXX allow spaces after digit? =#
                @errorif(!isnum(ch), HPE_INVALID_VERSION)
                parser.minor *= Int16(10)
                parser.minor += Int16(ch - '0')
                @errorif(parser.minor > 999, HPE_INVALID_VERSION)
            end

        #= end of request line =#
        elseif p_state == s_req_line_almost_done
            @errorif(ch != LF, HPE_LF_EXPECTED)
            p_state = s_header_field_start

        elseif p_state == s_header_field_start
            if ch == CR
                p_state = s_headers_almost_done
            elseif ch == LF
                #= they might be just sending \n instead of \r\n so this would be
                 * the second \n to denote the end of headers=#
                p_state = s_headers_almost_done
                p -= 1
            else
                c = (!strict && ch == ' ') ? ' ' : tokens[Int(ch)+1]
                @errorif(c == Char(0), HPE_INVALID_HEADER_TOKEN)
                parser.index = 1
                p_state = s_header_field

                if c == 'c'
                    parser.header_state = h_C
                elseif c == 'p'
                    parser.header_state = h_matching_proxy_connection
                elseif c == 't'
                    parser.header_state = h_matching_transfer_encoding
                elseif c == 'u'
                    parser.header_state = h_matching_upgrade
                else
                    parser.header_state = h_general
                end

                write(parser.fieldbuffer, bytes[p])
            end

        elseif p_state == s_header_field
            start = p
            while p <= len
                @inbounds ch = Char(bytes[p])
                @debug(PARSING_DEBUG, Base.escape_string(string(ch)))
                c = (!strict && ch == ' ') ? ' ' : tokens[Int(ch)+1]
                if c == Char(0)
                    @errorif(ch != ':', HPE_INVALID_HEADER_TOKEN)
                    break
                end
                h = parser.header_state
                @debug(PARSING_DEBUG, h)
                if h == h_general

                elseif h == h_C
                    parser.index += 1
                    parser.header_state = c == 'o' ? h_CO : h_general
                elseif h == h_CO
                    parser.index += 1
                    parser.header_state = c == 'n' ? h_CON : h_general
                elseif h == h_CON
                    parser.index += 1
                    if c == 'n'
                        parser.header_state = h_matching_connection
                    elseif c == 't'
                        parser.header_state = h_matching_content_length
                    else
                        parser.header_state = h_general
                    end
                #= connection =#
                elseif h == h_matching_connection
                    parser.index += 1
                    if parser.index > length(CONNECTION) || c != CONNECTION[parser.index]
                        parser.header_state = h_general
                    elseif parser.index == length(CONNECTION)
                        parser.header_state = h_connection
                    end
                #= proxy-connection =#
                elseif h == h_matching_proxy_connection
                    parser.index += 1
                    if parser.index > length(PROXY_CONNECTION) || c != PROXY_CONNECTION[parser.index]
                        parser.header_state = h_general
                    elseif parser.index == length(PROXY_CONNECTION)
                        parser.header_state = h_connection
                    end
                #= content-length =#
                elseif h == h_matching_content_length
                    parser.index += 1
                    if parser.index > length(CONTENT_LENGTH) || c != CONTENT_LENGTH[parser.index]
                        parser.header_state = h_general
                    elseif parser.index == length(CONTENT_LENGTH)
                        parser.header_state = h_content_length
                    end
                #= transfer-encoding =#
                elseif h == h_matching_transfer_encoding
                    parser.index += 1
                    if parser.index > length(TRANSFER_ENCODING) || c != TRANSFER_ENCODING[parser.index]
                        parser.header_state = h_general
                    elseif parser.index == length(TRANSFER_ENCODING)
                        parser.header_state = h_transfer_encoding
                    end
                #= upgrade =#
                elseif h == h_matching_upgrade
                    parser.index += 1
                    if parser.index > length(UPGRADE) || c != UPGRADE[parser.index]
                        parser.header_state = h_general
                    elseif parser.index == length(UPGRADE)
                        parser.header_state = h_upgrade
                    end
                elseif h in (h_connection, h_content_length, h_transfer_encoding, h_upgrade)
                    if ch != ' '
                        parser.header_state = h_general
                    end
                else
                    error("Unknown header_state")
                end
                p += 1
            end

            if ch == ':'
                p_state = s_header_value_discard_ws
            else
                @assert tokens[Int(ch)+1] != Char(0) || !strict && ch == ' '
            end
            write(parser.fieldbuffer, view(bytes, start:p-1))

        elseif p_state == s_header_value_discard_ws
            (ch == ' ' || ch == '\t') && continue
            if ch == CR
                p_state = s_header_value_discard_ws_almost_done
                continue
            end
            if ch == LF
                p_state = s_header_value_discard_lws
                continue
            end
            p_state = s_header_value_start
            p -= 1
        elseif p_state == s_header_value_start
            p_state = s_header_value
            parser.index = 1
            c = lower(ch)

            if parser.header_state == h_upgrade
                parser.flags |= F_UPGRADE
                parser.header_state = h_general
            elseif parser.header_state == h_transfer_encoding
                #= looking for 'Transfer-Encoding: chunked' =#
                parser.header_state =  ifelse(c == 'c', h_matching_transfer_encoding_chunked, h_general)

            elseif parser.header_state == h_content_length
                @errorif(!isnum(ch), HPE_INVALID_CONTENT_LENGTH)
                @errorif((parser.flags & F_CONTENTLENGTH > 0) != 0, HPE_UNEXPECTED_CONTENT_LENGTH)
                parser.flags |= F_CONTENTLENGTH
                parser.content_length = UInt64(ch - '0')

            elseif parser.header_state == h_connection
                #= looking for 'Connection: keep-alive' =#
                if c == 'k'
                    parser.header_state = h_matching_connection_keep_alive
                #= looking for 'Connection: close' =#
                elseif c == 'c'
                    parser.header_state = h_matching_connection_close
                elseif c == 'u'
                    parser.header_state = h_matching_connection_upgrade
                else
                    parser.header_state = h_matching_connection_token
                end
            #= Multi-value `Connection` header =#
            elseif parser.header_state == h_matching_connection_token_start
            else
              parser.header_state = h_general
            end
            write(parser.valuebuffer, bytes[p])

        elseif p_state == s_header_value
            start = p
            h = parser.header_state
            while p <= len
                @inbounds ch = Char(bytes[p])
                @debug(PARSING_DEBUG, Base.escape_string(string('\'', ch, '\'')))
                @debug(PARSING_DEBUG, strict)
                @debug(PARSING_DEBUG, isheaderchar(ch))
                if ch in (CR, LF)
                    p_state = ch == CR ? s_header_almost_done : s_header_value_lws
                    break
                elseif strict && !isheaderchar(ch)
                    @err(HPE_INVALID_HEADER_TOKEN)
                end

                c = lower(ch)

                @debug(PARSING_DEBUG, h)
                if h == h_general
                    limit = len - p
                    ptr = pointer(bytes, p)
                    @debug(PARSING_DEBUG, Base.escape_string(string('\'', Char(bytes[p]), '\'')))
                    p_cr = ccall(:memchr, Ptr{Void}, (Ptr{Void}, Cint, Csize_t), ptr, CR, limit)
                    p_lf = ccall(:memchr, Ptr{Void}, (Ptr{Void}, Cint, Csize_t), ptr, LF, limit)
                    @debug(PARSING_DEBUG, limit)
                    @debug(PARSING_DEBUG, Int(p_cr))
                    @debug(PARSING_DEBUG, Int(p_lf))
                    if p_cr != C_NULL
                        if p_lf != C_NULL && p_cr >= p_lf
                            @debug(PARSING_DEBUG, Base.escape_string(string('\'', Char(bytes[p + Int(p_lf - ptr + 1)]), '\'')))
                            p += Int(p_lf - ptr)
                        else
                            @debug(PARSING_DEBUG, Base.escape_string(string('\'', Char(bytes[p + Int(p_cr - ptr + 1)]), '\'')))
                            p += Int(p_cr - ptr)
                        end
                    elseif p_lf != C_NULL
                        @debug(PARSING_DEBUG, Base.escape_string(string('\'', Char(bytes[p + Int(p_lf - ptr + 1)]), '\'')))
                        p += Int(p_lf - ptr)
                    else
                        @debug(PARSING_DEBUG, Base.escape_string(string('\'', Char(bytes[len]), '\'')))
                        p = len + 1
                    end
                    p -= 1

                elseif h == h_connection || h == h_transfer_encoding
                    error("Shouldn't get here.")
                elseif h == h_content_length
                    t = UInt64(0)
                    if ch == ' '
                    else
                        if !isnum(ch)
                            parser.header_state = h
                            @err(HPE_INVALID_CONTENT_LENGTH)
                        end
                        t = parser.content_length
                        t *= UInt64(10)
                        t += UInt64(ch - '0')

                        #= Overflow? Test against a conservative limit for simplicity. =#
                        @debug(PARSING_DEBUG, "this content_length 1")
                        @debug(PARSING_DEBUG, Int(parser.content_length))
                        if div(ULLONG_MAX - 10, 10) < t
                            parser.header_state = h
                            @err(HPE_INVALID_CONTENT_LENGTH)
                        end
                        parser.content_length = t
                     end

                #= Transfer-Encoding: chunked =#
                elseif h == h_matching_transfer_encoding_chunked
                    parser.index += 1
                    if parser.index > length(CHUNKED) || c != CHUNKED[parser.index]
                        h = h_general
                    elseif parser.index == length(CHUNKED)
                        h = h_transfer_encoding_chunked
                    end

                elseif h == h_matching_connection_token_start
                    #= looking for 'Connection: keep-alive' =#
                    if c == 'k'
                        h = h_matching_connection_keep_alive
                    #= looking for 'Connection: close' =#
                    elseif c == 'c'
                        h = h_matching_connection_close
                    elseif c == 'u'
                        h = h_matching_connection_upgrade
                    elseif tokens[Int(c)+1] > '\0'
                        h = h_matching_connection_token
                    elseif c == ' ' || c == '\t'
                    #= Skip lws =#
                    else
                        h = h_general
                    end
                #= looking for 'Connection: keep-alive' =#
                elseif h == h_matching_connection_keep_alive
                    parser.index += 1
                    if parser.index > length(KEEP_ALIVE) || c != KEEP_ALIVE[parser.index]
                        h = h_matching_connection_token
                    elseif parser.index == length(KEEP_ALIVE)
                        h = h_connection_keep_alive
                    end

                #= looking for 'Connection: close' =#
                elseif h == h_matching_connection_close
                    parser.index += 1
                    if parser.index > length(CLOSE) || c != CLOSE[parser.index]
                        h = h_matching_connection_token
                    elseif parser.index == length(CLOSE)
                        h = h_connection_close
                    end

                #= looking for 'Connection: upgrade' =#
                elseif h == h_matching_connection_upgrade
                    parser.index += 1
                    if parser.index > length(UPGRADE) || c != UPGRADE[parser.index]
                        h = h_matching_connection_token
                    elseif parser.index == length(UPGRADE)
                        h = h_connection_upgrade
                    end

                elseif h == h_matching_connection_token
                    if ch == ','
                        h = h_matching_connection_token_start
                        parser.index = 1
                    end

                elseif h == h_transfer_encoding_chunked
                    if ch != ' '
                        h = h_general
                    end

                elseif h in (h_connection_keep_alive, h_connection_close, h_connection_upgrade)
                    if ch == ','
                        if h == h_connection_keep_alive
                            parser.flags |= F_CONNECTION_KEEP_ALIVE
                        elseif h == h_connection_close
                            parser.flags |= F_CONNECTION_CLOSE
                        elseif h == h_connection_upgrade
                            parser.flags |= F_CONNECTION_UPGRADE
                        end
                        h = h_matching_connection_token_start
                        parser.index = 1
                    elseif ch != ' '
                        h = h_matching_connection_token
                    end

                else
                    p_state = s_header_value
                    h = h_general
                end
                p += 1
            end
            parser.header_state = h

            write(parser.valuebuffer, view(bytes, start:p-1))

            if p_state != s_header_value
                onheadervalue(parser)
            end

        elseif p_state == s_header_almost_done
            @errorif(ch != LF, HPE_LF_EXPECTED)
            p_state = s_header_value_lws

        elseif p_state == s_header_value_lws
            p -= 1
            if ch == ' ' || ch == '\t'
                p_state = s_header_value_start
            else
                #= finished the header =#
                if parser.header_state == h_connection_keep_alive
                    parser.flags |= F_CONNECTION_KEEP_ALIVE
                elseif parser.header_state == h_connection_close
                    parser.flags |= F_CONNECTION_CLOSE
                elseif parser.header_state == h_transfer_encoding_chunked
                    parser.flags |= F_CHUNKED
                elseif parser.header_state == h_connection_upgrade
                    parser.flags |= F_CONNECTION_UPGRADE
                end
                p_state = s_header_field_start
            end

        elseif p_state == s_header_value_discard_ws_almost_done
            @strictcheck(ch != LF)
            p_state = s_header_value_discard_lws

        elseif p_state == s_header_value_discard_lws
            if ch == ' ' || ch == '\t'
                p_state = s_header_value_discard_ws
            else
                if parser.header_state == h_connection_keep_alive
                    parser.flags |= F_CONNECTION_KEEP_ALIVE
                elseif parser.header_state == h_connection_close
                    parser.flags |= F_CONNECTION_CLOSE
                elseif parser.header_state == h_connection_upgrade
                    parser.flags |= F_CONNECTION_UPGRADE
                elseif parser.header_state == h_transfer_encoding_chunked
                    parser.flags |= F_CHUNKED
                end

                #= header value was empty =#
                p_state = s_header_field_start
                onheadervalue(parser)
                p -= 1
            end

        elseif p_state == s_headers_almost_done
            @strictcheck(ch != LF)
            p -= 1
            if (parser.flags & F_TRAILING) > 0
                #= End of a chunked request =#
                p_state = s_message_done
                continue
            end

            #= Cannot use chunked encoding and a content-length header together
            per the HTTP specification. =#
            @errorif((parser.flags & F_CHUNKED) > 0 && (parser.flags & F_CONTENTLENGTH) > 0, HPE_UNEXPECTED_CONTENT_LENGTH)

            p_state = s_headers_done

            #= Set this here so that on_headers_complete() callbacks can see it =#
            @debug(PARSING_DEBUG, "checking for upgrade...")
            if (parser.flags & F_UPGRADE > 0) && (parser.flags & F_CONNECTION_UPGRADE > 0)
                upgrade = isrequest(parser) || parser.status == 101
            else
                upgrade = isrequest(parser) && parser.method == CONNECT
            end
            @debug(PARSING_DEBUG, upgrade)
            #= Here we call the headers_complete callback. This is somewhat
            * different than other callbacks because if the user returns 1, we
            * will interpret that as saying that this message has no body. This
            * is needed for the annoying case of recieving a response to a HEAD
            * request.
            *
            * We'd like to use CALLBACK_NOTIFY_NOADVANCE() here but we cannot, so
            * we have to simulate it by handling a change in errno below.
            =#
            @debug(PARSING_DEBUG, "headersdone")
            headersdone = true
            if method == HEAD
                parser.flags |= F_SKIPBODY
            elseif method == CONNECT
                upgrade = true
            end

        elseif p_state == s_headers_done
            @strictcheck(ch != LF)

            hasBody = parser.flags & F_CHUNKED > 0 ||
                (parser.content_length > 0 && parser.content_length != ULLONG_MAX)
            if upgrade && ((isrequest(parser) && parser.method == CONNECT) ||
                                  (parser.flags & F_SKIPBODY) > 0 || !hasBody)
                #= Exit, the rest of the message is in a different protocol. =#
                p_state = ifelse(http_should_keep_alive(parser), start_state, s_dead)
                parser.state = p_state
                return HPE_OK, true, true, String(bytes[p+1:end])
            end

            if parser.flags & F_SKIPBODY > 0
                p_state = ifelse(http_should_keep_alive(parser), start_state, s_dead)
                parser.state = p_state
                return HPE_OK, true, true, nothing
            elseif parser.flags & F_CHUNKED > 0
                #= chunked encoding - ignore Content-Length header =#
                p_state = s_chunk_size_start
            else
                if parser.content_length == 0
                    #= Content-Length header given but zero: Content-Length: 0\r\n =#
                    p_state = ifelse(http_should_keep_alive(parser), start_state, s_dead)
                    parser.state = p_state
                    return HPE_OK, true, true, nothing
                elseif parser.content_length != ULLONG_MAX
                    #= Content-Length header given and non-zero =#
                    p_state = s_body_identity
                else
                    if !http_message_needs_eof(parser)
                        #= Assume content-length 0 - read the next =#
                        p_state = ifelse(http_should_keep_alive(parser), start_state, s_dead)
                        parser.state = p_state
                        return HPE_OK, true, true, p >= len ? nothing : String(bytes[p:end])
                    else
                        #= Read body until EOF =#
                        p_state = s_body_identity_eof
                    end
                end
            end

        elseif p_state == s_body_identity
            to_read = UInt64(min(parser.content_length, len - p + 1))
            assert(parser.content_length != 0 && parser.content_length != ULLONG_MAX)

            onbody(parser, maintask, bytes, p, p + to_read - 1)

            #= The difference between advancing content_length and p is because
            * the latter will automaticaly advance on the next loop iteration.
            * Further, if content_length ends up at 0, we want to see the last
            * byte again for our message complete callback.
            =#
            parser.content_length -= to_read
            p += to_read - 1

            if parser.content_length == 0
                p_state = s_message_done

                #= Mimic CALLBACK_DATA_NOADVANCE() but with one extra byte.
                *
                * The alternative to doing this is to wait for the next byte to
                * trigger the data callback, just as in every other case. The
                * problem with this is that this makes it difficult for the test
                * harness to distinguish between complete-on-EOF and
                * complete-on-length. It's not clear that this distinction is
                * important for applications, but let's keep it for now.
                =#
                p -= 1
            end

        #= read until EOF =#
        elseif p_state == s_body_identity_eof
            onbody(parser, maintask, bytes, p, len)
            p = len

        elseif p_state == s_message_done
            if upgrade
                #= Exit, the rest of the message is in a different protocol. =#
                parser.state = p_state
                return HPE_OK, true, true, String(bytes[p+1:end])
            end
            p = len

        elseif p_state == s_chunk_size_start
            assert(parser.flags & F_CHUNKED > 0)

            unhex_val = unhex[Int(ch)+1]
            @errorif(unhex_val == -1, HPE_INVALID_CHUNK_SIZE)

            parser.content_length = unhex_val
            p_state = s_chunk_size

        elseif p_state == s_chunk_size
            assert(parser.flags & F_CHUNKED > 0)
            if ch == CR
                p_state = s_chunk_size_almost_done
            else
                unhex_val = unhex[Int(ch)+1]
                @debug(PARSING_DEBUG, unhex_val)
                if unhex_val == -1
                    if ch == ';' || ch == ' '
                        p_state = s_chunk_parameters
                        continue
                    end
                    @err(HPE_INVALID_CHUNK_SIZE)
                end
                t = parser.content_length
                t *= UInt64(16)
                t += UInt64(unhex_val)

                #= Overflow? Test against a conservative limit for simplicity. =#
                @debug(PARSING_DEBUG, "this content_length 2")
                @debug(PARSING_DEBUG, Int(parser.content_length))
                if div(ULLONG_MAX - 16, 16) < t
                    @err(HPE_INVALID_CONTENT_LENGTH)
                end
                parser.content_length = t
            end

        elseif p_state == s_chunk_parameters
            assert(parser.flags & F_CHUNKED > 0)
            #= just ignore this shit. TODO check for overflow =#
            if ch == CR
                p_state = s_chunk_size_almost_done
            end

        elseif p_state == s_chunk_size_almost_done
            assert(parser.flags & F_CHUNKED > 0)
            @strictcheck(ch != LF)

            if parser.content_length == 0
                parser.flags |= F_TRAILING
                p_state = s_header_field_start
            else
                p_state = s_chunk_data
            end

        elseif p_state == s_chunk_data
            to_read = UInt64(min(parser.content_length, len - p + 1))

            assert(parser.flags & F_CHUNKED > 0)
            assert(parser.content_length != 0 && parser.content_length != ULLONG_MAX)

            onbody(parser, maintask, bytes, p, p + to_read - 1)

            #= See the explanation in s_body_identity for why the content
            * length and data pointers are managed this way.
            =#
            parser.content_length -= to_read
            p += Int(to_read) - 1

            if parser.content_length == 0
                p_state = s_chunk_data_almost_done
            end

        elseif p_state == s_chunk_data_almost_done
            assert(parser.flags & F_CHUNKED > 0)
            assert(parser.content_length == 0)
            @strictcheck(ch != CR)
            p_state = s_chunk_data_done

        elseif p_state == s_chunk_data_done
            assert(parser.flags & F_CHUNKED > 0)
            @strictcheck(ch != LF)
            p_state = s_chunk_size_start

        else
            error("unhandled state")
        end
    end

    #= Run callbacks for any marks that we have leftover after we ran our of
     * bytes. There should be at most one of these set, so it's OK to invoke
     * them in series (unset marks will not result in callbacks).
     *
     * We use the NOADVANCE() variety of callbacks here because 'p' has already
     * overflowed 'data' and this allows us to correct for the off-by-one that
     * we'd otherwise have (since CALLBACK_DATA() is meant to be run with a 'p'
     * value that's in-bounds).
     =#

    parser.state = p_state
    @debug(PARSING_DEBUG, "exiting maybe unfinished...")
    @debug(PARSING_DEBUG, ParsingStateCode(p_state))
    b = p_state == start_state || p_state == s_dead
    he = b | (headersdone || p_state >= s_headers_done)
    m = b | (p_state >= s_message_done)
    return HPE_OK, he, m, p >= len ? nothing : String(bytes[p:end])

    @label error
    parser.state = s_start_req_or_res
    parser.header_state = 0x00
    @debug(PARSING_DEBUG, "exiting due to error...")
    @debug(PARSING_DEBUG, errno)
    return errno, false, false, nothing
end

#= Does the parser need to see an EOF to find the end of the message? =#
function http_message_needs_eof(parser)
    #= See RFC 2616 section 4.4 =#
    if (isrequest(parser) ||
        div(parser.status, 100) == 1 || #= 1xx e.g. Continue =#
        parser.status == 204 ||     #= No Content =#
        parser.status == 304 ||     #= Not Modified =#
        parser.flags & F_SKIPBODY > 0)       #= response to a HEAD request =#
        return false
    end

    if (parser.flags & F_CHUNKED > 0) || parser.content_length != ULLONG_MAX
        return false
    end

    return true
end

function http_should_keep_alive(parser)
    if parser.major > 0 && parser.minor > 0
        #= HTTP/1.1 =#
        if parser.flags & F_CONNECTION_CLOSE > 0
            return false
        end
    else
        #= HTTP/1.0 or earlier =#
        if !(parser.flags & F_CONNECTION_KEEP_ALIVE > 0)
            return false
        end
    end

  return !http_message_needs_eof(parser)
end<|MERGE_RESOLUTION|>--- conflicted
+++ resolved
@@ -68,9 +68,7 @@
 
 # should we just make a copy of the byte vector for URI here?
 function onurl(p::Parser)
-    @debug(PARSING_DEBUG, "onurl")
-    @debug(PARSING_DEBUG, String(p.valuebuffer))
-    @debug(PARSING_DEBUG, p.method)
+    @debug(PARSING_DEBUG, "onurl $p.method $(String(p.valuebuffer))")
     url = take!(p.valuebuffer)
     uri = URIs.http_parser_parse_url(url, 1, length(url), p.method == CONNECT)
     @debug(PARSING_DEBUG, uri)
@@ -78,46 +76,20 @@
     return
 end
 
-function onheadervalue(p)
-    @debug(PARSING_DEBUG, "onheadervalue")
+function onheadervalue(p::Parser)
+    @debug(PARSING_DEBUG, "onheadervalue $v")
     v = String(take!(p.fieldbuffer)) => String(take!(p.valuebuffer))
     @debug(PARSING_DEBUG, v)
     push!(p.headers, v)
     return
 end
 
-function onbody(p, maintask, bytes, i, j)
+function onbody(p::Parser, bytes::Vector{UInt8}, i::Int, j::Int)
     @debug(PARSING_DEBUG, "onbody")
-    #@debug(PARSING_DEBUG, String(p.body[]))
-    @debug(PARSING_DEBUG, String(bytes[i:j]))
-    len = j - i + 1
-    #TODO: avoid copying the bytes here? can we somehow write the bytes to a FIFOBuffer more efficiently?
-<<<<<<< HEAD
-    body = p.body[]
-    nb = write(body, bytes, i, j)
-    if nb < len # didn't write all available bytes
-        if current_task() == maintask
-            # main request function hasn't returned yet, so not safe to wait
-            body.max += len - nb
-            write(body, bytes, i + nb, j)
-        else
-            while nb < len
-                nb += write(body, bytes, i + nb, j)
-=======
-    nb = write(r.body, bytes[i:j])
-    if nb < len # didn't write all available bytes
-        if current_task() == maintask
-            # main request function hasn't returned yet, so not safe to wait
-            r.body.max += len - nb
-            write(r.body, bytes[i + nb:j])
-        else
-            while nb < len
-                nb += write(r.body, bytes[i + nb:j])
->>>>>>> d5725544
-            end
-        end
-    end
-    @debug(PARSING_DEBUG, String(body))
+    v = view(bytes, i:j)
+    @debug(PARSING_DEBUG, String(v))
+    nb = write(p.body[], v)
+    @assert nb == length(v)
     return
 end
 
@@ -130,12 +102,10 @@
   * `extra`: a `Ref{String}` that will be used to store any extra bytes beyond a full request or response
 """
 function parse(T::Type{<:Union{Request, Response}}, str;
-                extra::Ref{String}=Ref{String}(),
-                maintask::Task=current_task())
+               extra::Ref{String}=Ref{String}())
     r = T(body=FIFOBuffer())
     reset!(DEFAULT_PARSER)
-    err, headerscomplete, messagecomplete, upgrade = parse!(r, DEFAULT_PARSER, Vector{UInt8}(str);
-        maintask=maintask)
+    err, headerscomplete, messagecomplete, upgrade = parse!(r, DEFAULT_PARSER, Vector{UInt8}(str))
     if T == Request
         r.uri = DEFAULT_PARSER.url
         r.method = DEFAULT_PARSER.method
@@ -154,11 +124,10 @@
 end
 
 function parse!(r::Union{Request, Response}, parser, bytes, len=length(bytes);
-        method::Method=GET,
-        maintask::Task=current_task())::Tuple{ParsingErrorCode, Bool, Bool, Union{Void,String}}
+        method::Method=GET)::Tuple{ParsingErrorCode, Bool, Bool, Union{Void,String}}
 
     parser.body[] = r.body
-    err, headerscomplete, messagecomplete, upgrade = parse!(parser, bytes, len, method, maintask)
+    err, headerscomplete, messagecomplete, upgrade = parse!(parser, bytes, len, method)
 
     if headerscomplete && isempty(r.headers)
         for (k, v) in parser.headers
@@ -193,7 +162,7 @@
     return esc(:(strict && @errorif($cond, HPE_STRICT)))
 end
 
-function parse!(parser::Parser, bytes::Vector{UInt8}, len::Int64, method::Method, maintask::Task)::Tuple{ParsingErrorCode, Bool, Bool, Union{Void,String}}
+function parse!(parser::Parser, bytes::Vector{UInt8}, len::Int64, method::Method)::Tuple{ParsingErrorCode, Bool, Bool, Union{Void,String}}
     @debug(PARSING_DEBUG, "parse!")
     p_state = parser.state
     errno = HPE_UNKNOWN
@@ -1023,10 +992,10 @@
             end
 
         elseif p_state == s_body_identity
-            to_read = UInt64(min(parser.content_length, len - p + 1))
+            to_read = Int(min(parser.content_length, len - p + 1))
             assert(parser.content_length != 0 && parser.content_length != ULLONG_MAX)
 
-            onbody(parser, maintask, bytes, p, p + to_read - 1)
+            onbody(parser, bytes, p, p + to_read - 1)
 
             #= The difference between advancing content_length and p is because
             * the latter will automaticaly advance on the next loop iteration.
@@ -1053,7 +1022,7 @@
 
         #= read until EOF =#
         elseif p_state == s_body_identity_eof
-            onbody(parser, maintask, bytes, p, len)
+            onbody(parser, bytes, p, len)
             p = len
 
         elseif p_state == s_message_done
@@ -1119,12 +1088,12 @@
             end
 
         elseif p_state == s_chunk_data
-            to_read = UInt64(min(parser.content_length, len - p + 1))
+            to_read = Int(min(parser.content_length, len - p + 1))
 
             assert(parser.flags & F_CHUNKED > 0)
             assert(parser.content_length != 0 && parser.content_length != ULLONG_MAX)
 
-            onbody(parser, maintask, bytes, p, p + to_read - 1)
+            onbody(parser, bytes, p, p + to_read - 1)
 
             #= See the explanation in s_body_identity for why the content
             * length and data pointers are managed this way.
